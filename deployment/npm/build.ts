--- conflicted
+++ resolved
@@ -47,22 +47,10 @@
   cpu: "arm64",
   libc: "musl",
 }, {
-<<<<<<< HEAD
-  zipFileName: "dprint-riscv64-unknown-linux-gnu.zip",
+  zipFileName: "dprint-riscv64gc-unknown-linux-gnu.zip",
   os: "linux",
   cpu: "riscv64",
   libc: "glibc",
-}, {
-  zipFileName: "dprint-riscv64-unknown-linux-musl.zip",
-  os: "linux",
-  cpu: "riscv64",
-  libc: "musl",
-=======
-  zipFileName: "dprint-riscv64gc-unknown-linux-gnu.zip",
-  os: "linux",
-  cpu: "riscv64",
-  libc: "glibc",
->>>>>>> ec42ac07
 }];
 
 const markdownText = `# dprint
