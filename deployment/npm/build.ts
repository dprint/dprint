import $ from "https://deno.land/x/dax@0.33.0/mod.ts";
// @ts-types="npm:@types/decompress@4.2.7"
import decompress from "npm:decompress@4.2.1";

interface Package {
  zipFileName: string;
  os: "win32" | "darwin" | "linux";
  cpu: "x64" | "arm64" | "riscv64" | "loong64";
  libc?: "glibc" | "musl";
}

const packages: Package[] = [{
  zipFileName: "dprint-x86_64-pc-windows-msvc.zip",
  os: "win32",
  cpu: "x64",
}, {
  // use x64_64 until there's an arm64 build
  zipFileName: "dprint-x86_64-pc-windows-msvc.zip",
  os: "win32",
  cpu: "arm64",
}, {
  zipFileName: "dprint-x86_64-apple-darwin.zip",
  os: "darwin",
  cpu: "x64",
}, {
  zipFileName: "dprint-aarch64-apple-darwin.zip",
  os: "darwin",
  cpu: "arm64",
}, {
  zipFileName: "dprint-x86_64-unknown-linux-gnu.zip",
  os: "linux",
  cpu: "x64",
  libc: "glibc",
}, {
  zipFileName: "dprint-x86_64-unknown-linux-musl.zip",
  os: "linux",
  cpu: "x64",
  libc: "musl",
}, {
  zipFileName: "dprint-aarch64-unknown-linux-gnu.zip",
  os: "linux",
  cpu: "arm64",
  libc: "glibc",
}, {
  zipFileName: "dprint-aarch64-unknown-linux-musl.zip",
  os: "linux",
  cpu: "arm64",
  libc: "musl",
}, {
  zipFileName: "dprint-riscv64gc-unknown-linux-gnu.zip",
  os: "linux",
  cpu: "riscv64",
  libc: "glibc",
}, {
  zipFileName: "dprint-loongarch64-unknown-linux-gnu.zip",
  os: "linux",
  cpu: "loong64",
  libc: "glibc",
}, {
  zipFileName: "dprint-loongarch64-unknown-linux-musl.zip",
  os: "linux",
  cpu: "loong64",
  libc: "musl",
}];

const markdownText = `# dprint

npm CLI distribution for [dprint](https://dprint.dev)—a pluggable and configurable code formatting platform.
`;

const currentDir = $.path(import.meta).parentOrThrow();
const rootDir = currentDir.parentOrThrow().parentOrThrow();
const outputDir = currentDir.join("./dist");
const scopeDir = outputDir.join("@dprint");
const dprintDir = outputDir.join("dprint");
const version = resolveVersion();

$.logStep(`Publishing ${version}...`);

await $`rm -rf ${outputDir}`;
await $`mkdir -p ${dprintDir} ${scopeDir}`;

// setup dprint packages
{
  $.logStep(`Setting up dprint ${version}...`);
  const pkgJson = {
    "name": "dprint",
    "version": version,
    "description": "Pluggable and configurable code formatting platform written in Rust.",
    "bin": "bin.js",
    "repository": {
      "type": "git",
      "url": "git+https://github.com/dprint/dprint.git",
    },
    "keywords": [
      "code",
      "formatter",
    ],
    "author": "David Sherret",
    "license": "MIT",
    "bugs": {
      "url": "https://github.com/dprint/dprint/issues",
    },
    "homepage": "https://github.com/dprint/dprint#readme",
    // for yarn berry (https://github.com/dprint/dprint/issues/686)
    "preferUnplugged": true,
    "scripts": {
      "postinstall": "node ./install.js",
    },
    optionalDependencies: packages
      .map(pkg => `@dprint/${getPackageNameNoScope(pkg)}`)
      .reduce((obj, pkgName) => ({ ...obj, [pkgName]: version }), {}),
  };
  currentDir.join("bin.js").copyFileToDirSync(dprintDir);
  currentDir.join("install_api.js").copyFileToDirSync(dprintDir);
  currentDir.join("install.js").copyFileToDirSync(dprintDir);
  dprintDir.join("package.json").writeJsonPrettySync(pkgJson);
  rootDir.join("LICENSE").copyFileSync(dprintDir.join("LICENSE"));
  dprintDir.join("README.md").writeTextSync(markdownText);
  // ensure the test files don't get published
  dprintDir.join(".npmignore").writeTextSync("dprint\ndprint.exe\n");

  // setup each binary package
  for (const pkg of packages) {
    const pkgName = getPackageNameNoScope(pkg);
    $.logStep(`Setting up @dprint/${pkgName}...`);
    const pkgDir = scopeDir.join(pkgName);
    const zipPath = pkgDir.join("output.zip");

    await $`mkdir -p ${pkgDir}`;

    // download and extract the zip file
    const zipUrl = `https://github.com/dprint/dprint/releases/download/${version}/${pkg.zipFileName}`;
    await $.request(zipUrl).showProgress().pipeToPath(zipPath);
    await decompress(zipPath.toString(), pkgDir.toString());
    zipPath.removeSync();

    // create the package.json and readme
    pkgDir.join("README.md").writeTextSync(`# @dprint/${pkgName}\n\n${pkgName} distribution of dprint.\n`);
    pkgDir.join("package.json").writeJsonPrettySync({
      "name": `@dprint/${pkgName}`,
      "version": version,
      "description": `${pkgName} distribution of the dprint code formatter`,
      "repository": {
        "type": "git",
        "url": "git+https://github.com/dprint/dprint.git",
      },
      // force yarn to unpack
      "preferUnplugged": true,
      "author": "David Sherret",
      "license": "MIT",
      "bugs": {
        "url": "https://github.com/dprint/dprint/issues",
      },
      "homepage": "https://github.com/dprint/dprint#readme",
      "os": [pkg.os],
      "cpu": [pkg.cpu],
      libc: pkg.libc == null ? undefined : [pkg.libc],
    });
  }
}

// verify that the package is created correctly
{
  $.logStep("Verifying packages...");
  const testPlatform = Deno.build.os == "windows"
    ? (Deno.build.arch === "x86_64" ? "@dprint/win32-x64" : "@dprint/win32-arm64")
    : Deno.build.os === "darwin"
    ? (Deno.build.arch === "x86_64" ? "@dprint/darwin-x64" : "@dprint/darwin-arm64")
<<<<<<< HEAD
    : "@dprint/linux-x64-glibc";
=======
    : (Deno.build.arch === "x86_64" ? "@dprint/linux-x64-glibc" : "@dprint/linux-arm64-glibc");
>>>>>>> dafcac1e
  $.logLight("Test platform:", testPlatform);
  outputDir.join("package.json").writeJsonPrettySync({
    workspaces: [
      "dprint",
      // There seems to be a bug with npm workspaces where this doesn't
      // work, so for now make some assumptions and only include the package
      // that works on the CI for the current operating system
      // ...packages.map(p => `@dprint/${getPackageNameNoScope(p)}`),
      testPlatform,
    ],
  });

  const dprintExe = Deno.build.os === "windows" ? "dprint.exe" : "dprint";
  await $`npm install`.cwd(dprintDir);

  // ensure the post-install script adds the executable to the dprint package,
  // which is necessary for faster caching and to ensure the vscode extension
  // picks it up
  if (!dprintDir.join(dprintExe).existsSync()) {
    throw new Error("dprint executable did not exist after post install");
  }

  // run once after post install created dprint, once with a simulated readonly file system, once creating the cache and once with
  await $`node bin.js -v && rm ${dprintExe} && DPRINT_SIMULATED_READONLY_FILE_SYSTEM=1 node bin.js -v && node bin.js -v && node bin.js -v`.cwd(dprintDir);

  if (!dprintDir.join(dprintExe).existsSync()) {
    throw new Error("dprint executable did not exist when lazily initialized");
  }
}

// publish if necessary
if (Deno.args.includes("--publish")) {
  for (const pkg of packages) {
    const pkgName = getPackageNameNoScope(pkg);
    $.logStep(`Publishing @dprint/${pkgName}...`);
    if (await checkPackagePublished(`@dprint/${pkgName}`)) {
      $.logLight("  Already published.");
      continue;
    }
    const pkgDir = scopeDir.join(pkgName);
    await $`cd ${pkgDir} && npm publish --access public`;
  }

  $.logStep(`Publishing dprint...`);
  await $`cd ${dprintDir} && npm publish --access public`;
}

function getPackageNameNoScope(name: Package) {
  const libc = name.libc == null ? "" : `-${name.libc}`;
  return `${name.os}-${name.cpu}${libc}`;
}

function resolveVersion() {
  if (Deno.args[0] != null && /^[0-9]+\.[0-9]+\.[0-9]+/.test(Deno.args[0])) {
    return Deno.args[0];
  }
  const version = (rootDir.join("crates/dprint/Cargo.toml").readTextSync().match(/version = "(.*?)"/))?.[1];
  if (version == null) {
    throw new Error("Could not resolve version.");
  }
  return version;
}

async function checkPackagePublished(pkgName: string) {
  const result = await $`npm info ${pkgName}@${version}`.quiet().noThrow();
  return result.code === 0;
}<|MERGE_RESOLUTION|>--- conflicted
+++ resolved
@@ -167,11 +167,7 @@
     ? (Deno.build.arch === "x86_64" ? "@dprint/win32-x64" : "@dprint/win32-arm64")
     : Deno.build.os === "darwin"
     ? (Deno.build.arch === "x86_64" ? "@dprint/darwin-x64" : "@dprint/darwin-arm64")
-<<<<<<< HEAD
-    : "@dprint/linux-x64-glibc";
-=======
     : (Deno.build.arch === "x86_64" ? "@dprint/linux-x64-glibc" : "@dprint/linux-arm64-glibc");
->>>>>>> dafcac1e
   $.logLight("Test platform:", testPlatform);
   outputDir.join("package.json").writeJsonPrettySync({
     workspaces: [
