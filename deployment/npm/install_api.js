// @ts-check
"use strict";

const fs = require("fs");
const os = require("os");
const path = require("path");
/** @type {string | undefined} */
let cachedIsMusl = undefined;

module.exports = {
  runInstall() {
    const dprintFileName = os.platform() === "win32" ? "dprint.exe" : "dprint";
    const targetExecutablePath = path.join(
      __dirname,
      dprintFileName,
    );

    if (fs.existsSync(targetExecutablePath)) {
      return targetExecutablePath;
    }

    const target = getTarget();
    const sourcePackagePath = path.dirname(require.resolve("@dprint/" + target + "/package.json"));
    const sourceExecutablePath = path.join(sourcePackagePath, dprintFileName);

    if (!fs.existsSync(sourceExecutablePath)) {
      throw new Error("Could not find executable for @dprint/" + target + " at " + sourceExecutablePath);
    }

    try {
      if (process.env.DPRINT_SIMULATED_READONLY_FILE_SYSTEM === "1") {
        console.warn("Simulating readonly file system for testing.");
        throw new Error("Throwing for testing purposes.");
      }

      // in order to make things faster the next time we run and to allow the
      // dprint vscode extension to easily pick this up, copy the executable
      // into the dprint package folder
      atomicCopyFileSync(sourceExecutablePath, targetExecutablePath);
      if (os.platform() !== "win32") {
        // chomd +x
        chmodX(targetExecutablePath);
      }
      return targetExecutablePath;
    } catch (err) {
      // this may fail on readonly file systems... in this case, fall
      // back to using the resolved package path
      if (process.env.DPRINT_DEBUG === "1") {
        console.warn(
          "Failed to copy executable from "
            + sourceExecutablePath + " to " + targetExecutablePath
            + ". Using resolved package path instead.",
          err,
        );
      }
      // use the path found in the specific package
      try {
        chmodX(sourceExecutablePath);
      } catch (_err) {
        // ignore
      }
      return sourceExecutablePath;
    }
  },
};

/** @filePath {string} */
function chmodX(filePath) {
  const perms = fs.statSync(filePath).mode;
  fs.chmodSync(filePath, perms | 0o111);
}

function getTarget() {
  const platform = os.platform();
  if (platform === "linux") {
    return platform + "-" + getArch() + "-" + getLinuxFamily();
  } else {
    return platform + "-" + getArch();
  }
}

function getArch() {
  const arch = os.arch();
<<<<<<< HEAD
  if (arch !== "arm64" && arch !== "x64") {
    throw new Error("Unsupported architecture " + os.arch() + ". Only x64, riscv64, and aarch64 binaries are available.");
=======
  if (arch !== "arm64" && arch !== "x64" && arch !== "riscv64") {
    throw new Error("Unsupported architecture " + os.arch() + ". Only x64, aarch64, and riscv64 binaries are available.");
>>>>>>> ec42ac07
  }
  return arch;
}

function getLinuxFamily() {
  return getIsMusl() ? "musl" : "glibc";

  function getIsMusl() {
    // code adapted from https://github.com/lovell/detect-libc
    // Copyright Apache 2.0 license, the detect-libc maintainers
    if (cachedIsMusl == null) {
      cachedIsMusl = innerGet();
    }
    return cachedIsMusl;

    function innerGet() {
      try {
        if (os.platform() !== "linux") {
          return false;
        }
        return isProcessReportMusl() || isConfMusl();
      } catch (err) {
        // just in case
        console.warn("Error checking if musl.", err);
        return false;
      }
    }

    function isProcessReportMusl() {
      if (!process.report) {
        return false;
      }
      const rawReport = process.report.getReport();
      const report = typeof rawReport === "string" ? JSON.parse(rawReport) : rawReport;
      if (!report || !(report.sharedObjects instanceof Array)) {
        return false;
      }
      return report.sharedObjects.some(o => o.includes("libc.musl-") || o.includes("ld-musl-"));
    }

    function isConfMusl() {
      const output = getCommandOutput();
      const [_, ldd1] = output.split(/[\r\n]+/);
      return ldd1 && ldd1.includes("musl");
    }

    function getCommandOutput() {
      try {
        const command = "getconf GNU_LIBC_VERSION 2>&1 || true; ldd --version 2>&1 || true";
        return require("child_process").execSync(command, { encoding: "utf8" });
      } catch (_err) {
        return "";
      }
    }
  }
}

/**
 * @param sourcePath {string}
 * @param destinationPath {string}
 */
function atomicCopyFileSync(sourcePath, destinationPath) {
  const crypto = require("crypto");
  const rand = crypto.randomBytes(4).toString("hex");
  const tempFilePath = destinationPath + "." + rand;
  fs.copyFileSync(sourcePath, tempFilePath);
  try {
    fs.renameSync(tempFilePath, destinationPath);
  } catch (err) {
    // will maybe throw when another process had already done this
    // so just ignore and delete the created temporary file
    try {
      fs.unlinkSync(tempFilePath);
    } catch (_err2) {
      // ignore
    }
    throw err;
  }
}<|MERGE_RESOLUTION|>--- conflicted
+++ resolved
@@ -81,13 +81,8 @@
 
 function getArch() {
   const arch = os.arch();
-<<<<<<< HEAD
-  if (arch !== "arm64" && arch !== "x64") {
-    throw new Error("Unsupported architecture " + os.arch() + ". Only x64, riscv64, and aarch64 binaries are available.");
-=======
   if (arch !== "arm64" && arch !== "x64" && arch !== "riscv64") {
     throw new Error("Unsupported architecture " + os.arch() + ". Only x64, aarch64, and riscv64 binaries are available.");
->>>>>>> ec42ac07
   }
   return arch;
 }
