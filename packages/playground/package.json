{
  "name": "playground",
  "version": "0.1.0",
  "private": true,
  "homepage": "https://dprint.dev/playground",
  "dependencies": {
    "@dprint/core": "~0.4.1",
    "dprint-plugin-typescript": "~0.5.0",
    "monaco-editor": "^0.17.1",
    "react": "^16.9.0",
    "react-dom": "^16.9.0",
    "react-monaco-editor": "^0.30.1",
    "react-scripts": "3.1.1",
    "react-spinners": "^0.6.1",
    "react-split-pane": "^0.1.87"
  },
  "scripts": {
    "start": "react-scripts start",
    "build": "react-scripts build",
    "test-future": "react-scripts test",
    "eject": "react-scripts eject"
  },
  "eslintConfig": {
    "extends": "react-app"
  },
  "browserslist": {
    "production": [
      ">0.2%",
      "not dead",
      "not op_mini all"
    ],
    "development": [
      "last 1 chrome version",
      "last 1 firefox version",
      "last 1 safari version"
    ]
  },
  "devDependencies": {
<<<<<<< HEAD
    "@types/jest": "^24.0.16",
    "@types/node": "^12.6.9",
    "@types/react": "^16.8.24",
    "@types/react-dom": "^16.8.5",
    "conditional-type-checks": "^1.0.1",
    "typescript": "^3.5.3"
=======
    "@types/jest": "^24.0.18",
    "@types/node": "^12.7.3",
    "@types/react": "^16.9.2",
    "@types/react-dom": "^16.9.0",
    "typescript": "^3.6.2"
>>>>>>> 592d2252
  }
}<|MERGE_RESOLUTION|>--- conflicted
+++ resolved
@@ -36,19 +36,11 @@
     ]
   },
   "devDependencies": {
-<<<<<<< HEAD
-    "@types/jest": "^24.0.16",
-    "@types/node": "^12.6.9",
-    "@types/react": "^16.8.24",
-    "@types/react-dom": "^16.8.5",
-    "conditional-type-checks": "^1.0.1",
-    "typescript": "^3.5.3"
-=======
     "@types/jest": "^24.0.18",
     "@types/node": "^12.7.3",
     "@types/react": "^16.9.2",
     "@types/react-dom": "^16.9.0",
-    "typescript": "^3.6.2"
->>>>>>> 592d2252
+    "conditional-type-checks": "^1.0.1",
+    "typescript": "^3.5.3"
   }
 }