---
title: Configuration
description: Documentation on dprint's configuration file.
layout: layouts/documentation.njk
---

# Configuration

Configuration allows you to modify how dprint and its plugins behave.

## Setup

See [Setup](/setup).

## Example

```json
{
  "lineWidth": 80,
  "typescript": {
    // This applies to both JavaScript & TypeScript
    "quoteStyle": "preferSingle",
    "binaryExpression.operatorPosition": "sameLine"
  },
  "json": {
    "indentWidth": 2
  },
  "excludes": [
    "**/*-lock.json"
  ],
  "plugins": [
    // You may specify any urls or file paths here that you wish.
    "https://plugins.dprint.dev/typescript-x.x.x.wasm",
    "https://plugins.dprint.dev/json-x.x.x.wasm",
    "https://plugins.dprint.dev/markdown-x.x.x.wasm"
  ]
}
```

## Plugins

The `plugins` property specifies which plugins to use for formatting. These may be URLs or file paths to a WebAssembly file of the plugin.

```json
{
  // ...omitted...
  "plugins": [
    // You may specify any urls or file paths here that you wish.
    "https://plugins.dprint.dev/typescript-x.x.x.wasm",
    "https://plugins.dprint.dev/json-x.x.x.wasm",
    "https://plugins.dprint.dev/markdown-x.x.x.wasm"
  ]
}
```

Alternatively, these may be provided to the CLI via the `--plugins <plugin urls or file paths...>` flag.

Note: The order of the plugins in this array defines the precedence. If two plugins support the same file extension then define the one you want to format that extension with first. For more fine grained control, see "associations" below.

### Adding Plugins via CLI

You may add a plugin via the CLI by running:

```sh
dprint config add
```

This will prompt asking you which of the standard plugins you want to add.

Alternatively, specify the specific name of the plugin to add based on its GitHub repo:

```sh
dprint config add dprint/dprint-plugin-typescript
```

Or for the standard plugins, you can just do:

```sh
dprint config add typescript
```

Or specify a plugin url:

```sh
dprint config add https://plugins.dprint.dev/json-x.x.x.wasm
```

### Updating Plugins via CLI

Plugins can be updated to the latest version in the configuration file by running:

```sh
dprint config update
```

<<<<<<< HEAD
### Editing Config via CLI

```sh
dprint config edit
```

Editing the configuration file will use the editor configured in the `DPRINT_EDITOR` environment variable, then `VISUAL`, then `EDITOR`. If none of these environment variables are set, it will launch `notepad` on Windows and `nano` elsewhere.
=======
To update configuration files in descendant directories, run `dprint config update --recursive`.
>>>>>>> 999eeadd

## Excludes

The `excludes` property specifies the file paths exclude from formatting.

These should be file globs according to [`gitignore`'s extended glob syntax](https://git-scm.com/docs/gitignore#_pattern_format):

```json
{
  // ...omitted...
  "excludes": [
    "**/*-lock.json"
  ]
}
```

### Un-excluding gitignored files

Files that are gitignored will be excluded by default, but you can "un-exclude" them by specifying a negated glob:

```json
{
  "excludes": [
    // will format dist.js even though it's gitignored
    "!dist.js"
  ]
}
```

## Includes

The `includes` property can be used to limit dprint to only formatting certain files. Generally, you don't need to bother providing this.

```json
{
  // ...omitted...
  "includes": [
    "src/**/*.{ts,tsx,js,jsx,json}"
  ]
}
```

## Associations

By default, plugins will pull in files based on their extension. Sometimes a file may have a different extension or no extension at all, but you still want to format it with a certain plugin. The plugin `"associations"` config allows you to do that by associating a certain file pattern to one or multiple plugins.

For example:

```json
{
  "json": {
    "associations": [
      // format any file named `.myconfigrc` matched by the
      // includes/excludes patterns in any directory with
      // the json plugin
      ".myconfigrc",
      // format this specific file using the json plugin
      "./my-relative-path/to-file",
      // format files that match this pattern
      "**/*.myconfig"
    ]
  },
  "plugins": [
    "https://plugins.dprint.dev/json-x.x.x.wasm"
  ]
}
```

Note that first the `"includes"`/`"excludes"` file resolution occurs and then the associations is used to map those files to a plugin. Specifying associations may also be useful for formatting a file with multiple plugins or forcing a file to be formatted with a specific plugin.

### Excluding paths from plugin

Only providing negated globs as an association can be a way to exclude a file extension or path from being formatted with a certain plugin, but continue using file extensions to match a plugin otherwise.

In the following example, both the TypeScript plugin and Prettier plugin support formatting `.js` and `.ts` files. Say we want to only format `.ts` files with the TypeScript plugin and `.js` files with the prettier plugin. To do that, we can place the typescript plugin to have higher precedence in the "plugins" array, then add an excludes for only `!**/*.js`. This will cause the TypeScript plugin to match based on the file extension for `.ts` files, but then be excluded from matching on `.js` files.

```json
{
  "typescript": {
    "associations": [
      "!**/*.js" // don't format javascript files
    ]
  },
  "plugins": [
    "https://plugins.dprint.dev/typescript-x.x.x.wasm",
    // side note: check the docs for the latest version of this plugin
    "https://plugins.dprint.dev/prettier-0.13.0.json@dc5d12b7c1bf1a4683eff317c2c87350e75a5a3dfcc127f3d5628931bfb534b1"
  ]
}
```

## Extending a Different Configuration File

You may extend other configuration files by specifying an `extends` property. This may be a file path, URL, or relative path (remote configuration may extend other configuration files via a relative path).

<!-- dprint-ignore -->

```json
{
  "extends": "https://dprint.dev/path/to/config/file.v1.json",
  // ...omitted...
}
```

Referencing multiple configuration files is also supported. These should be ordered by precedence:

```json
{
  "extends": [
    "https://dprint.dev/path/to/config/file.v1.json",
    "https://dprint.dev/path/to/config/other.v1.json"
  ]
}
```

Note: The `includes` property of extended _remote_ configuration is ignored for security reasons out of an abundance of caution (to disallow the dprint cli pulling in sensitive files) and additionally non-Wasm plugins are ignored in remote configuration because they don't run sandboxed.

## Incremental

By default, dprint will only format files that have changed since the last time you formatted the code in order to drastically improve performance.

If you want to disable this functionality, you may specify the following in your dprint configuration file:

```json
{
  // etc...
  "incremental": false
  // etc...
}
```

Alternatively, specify `--incremental=false` on the CLI:

```sh
dprint fmt --incremental=false
```

## Global Configuration

There are certain non-language specific configuration that can be specified. These are specified on the main configuration object, but can be overridden on a per-plugin basis.

For example:

```json
{
  "lineWidth": 160,
  "useTabs": true,
  "typescript": {
    "lineWidth": 80
  },
  "json": {
    "indentWidth": 2,
    "useTabs": false
  },
  "plugins": [
    // etc...
  ]
}
```

Note: dprint does not provide or enforce any defaults for the global configuration. The defaults are set on a per plugin basis. When a value is not provided, the plugin may choose to use its default.

### `lineWidth`

The width of a line the formatter will try to stay under. Note that this limit will be exceeded in certain cases.

### `indentWidth`

The number of spaces for an indent when using spaces or the number of characters to treat an indent as when using tabs.

### `newLineKind`

The kind of newline to use.

- `auto` - For each file, uses the newline kind found at the end of the last line.
- `crlf` - Uses carriage return, line feed.
- `lf` - Uses line feed.
- `system` - Uses the system standard (ex. crlf on Windows).

### `useTabs`

Whether to use tabs (`true`) or spaces (`false`).

## Locking Configuration—Opinionated Configurations

You may want to publish your own opinionated configuration and disallow anyone using it from overriding the properties.

This can be done by adding a `"locked": true` property to each plugin configuration you wish to lock.

Note: When doing this, ensure you set all the global configuration values if you wish to enforce those.

### Example

Say the following configuration were published at `https://dprint.dev/configs/my-config.json`:

```json
{
  "typescript": {
    "locked": true,
    "lineWidth": 80,
    "indentWidth": 2,
    "useTabs": false,
    "quoteStyle": "preferSingle",
    "binaryExpression.operatorPosition": "sameLine"
  },
  "json": {
    "locked": true,
    "lineWidth": 80,
    "indentWidth": 2,
    "useTabs": false
  }
}
```

The following would work fine:

```json
{
  "extends": "https://dprint.dev/configs/my-config.json",
  "myOtherPlugin": {
    "propertySeparator": "comma"
  },
  "plugins": [
    "https://plugins.dprint.dev/typescript-x.x.x.wasm",
    "https://plugins.dprint.dev/json-x.x.x.wasm",
    "https://plugins.dprint.dev/my-other-plugin-0.1.0.wasm"
  ]
}
```

But specifying properties in the `"typescript"` or `"json"` objects would cause an error when running in the CLI:

```json
{
  "extends": "https://dprint.dev/configs/my-config.json",
  "typescript": {
    "useBraces": "always" // error, "typescript" config was locked
  },
  "json": {
    "lineWidth": 120 // error, "json" config was locked
  },
  "myOtherPlugin": {
    "propertySeparator": "comma"
  },
  "plugins": [
    "https://plugins.dprint.dev/typescript-x.x.x.wasm",
    "https://plugins.dprint.dev/json-x.x.x.wasm",
    "https://plugins.dprint.dev/my-other-plugin-0.1.0.wasm"
  ]
}
```

## Configuration Variables

Requires dprint >= 0.47.0

dprint expands certain variables in the config:

- `${configDir}` - The current configuration's directory.
- `${originConfigDir}` - The original configuration's directory. Useful when the current config is being extended by another configuration file and you want the original directory.

For example, in a JSON value you might do `"rustfmt --config-path ${configDir}/rustfmt.toml"`.

This is useful to use in some scenarios like with [dprint-plugin-exec](https://github.com/dprint/dprint-plugin-exec) because the CLI will only launch a single plugin for many configs and when resolving configs, the plugins have no concept of where that config was resolved from. Additionally, configs may resolve other configs and perhaps you want to use the directory of a configuration file that was extended.

Note: dprint will error for unknown configuration variables (ex. `"${unknown}"`). You can get around this by escaping the `$` sign (ex. `"\\${unknown}"`).

## Plugin/Language Specific Configuration

Running `dprint help` will list the help urls for all the configured plugins in your configuration file. On those pages you can view the help information.

For information on the official plugins' configuration, see the [plugins](https://dprint.dev/plugins/) section.

Next step: [CLI](/cli)<|MERGE_RESOLUTION|>--- conflicted
+++ resolved
@@ -93,7 +93,8 @@
 dprint config update
 ```
 
-<<<<<<< HEAD
+To update configuration files in descendant directories, run `dprint config update --recursive`.
+
 ### Editing Config via CLI
 
 ```sh
@@ -101,9 +102,6 @@
 ```
 
 Editing the configuration file will use the editor configured in the `DPRINT_EDITOR` environment variable, then `VISUAL`, then `EDITOR`. If none of these environment variables are set, it will launch `notepad` on Windows and `nano` elsewhere.
-=======
-To update configuration files in descendant directories, run `dprint config update --recursive`.
->>>>>>> 999eeadd
 
 ## Excludes
 
