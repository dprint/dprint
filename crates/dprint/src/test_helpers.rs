use std::cell::RefCell;
use std::io::Write;
use std::path::PathBuf;
use std::sync::Arc;

use anyhow::Result;
use crossterm::style::Stylize;
use once_cell::sync::Lazy;
use thiserror::Error;

use crate::arg_parser::parse_args;
use crate::environment::TestEnvironment;
use crate::plugins::CompilationResult;
use crate::plugins::PluginCache;
use crate::plugins::PluginResolver;
use crate::plugins::PluginsCollection;
use crate::run_cli::run_cli;
use crate::utils::TestStdInReader;
use crate::AppError;

// this file should automatically be built when building the workspace
pub static TEST_PROCESS_PLUGIN_PATH: Lazy<PathBuf> = Lazy::new(|| {
  let exe_name = if cfg!(windows) { "test-process-plugin.exe" } else { "test-process-plugin" };
  let profile_name = if cfg!(debug_assertions) { "debug" } else { "release" };
  let target_dir = PathBuf::from(env!("CARGO_MANIFEST_DIR")).join("../../target");
  assert!(target_dir.exists());
  let file_path = target_dir.join(target_dir.join(env!("TARGET"))).join(profile_name).join(exe_name);
  let file_path = if file_path.exists() {
    file_path
  } else {
    target_dir.join(profile_name).join(exe_name)
  };
  std::fs::canonicalize(&file_path).unwrap_or_else(|err| panic!("Could not canonicalize {}: {:#}", file_path.display(), err))
});

// Regenerate this by running `./rebuild.sh` in /crates/test-plugin
pub static WASM_PLUGIN_BYTES: &'static [u8] = include_bytes!("../../test-plugin/test_plugin.wasm");
// cache these so it only has to be done once across all tests
<<<<<<< HEAD
lazy_static! {
  static ref COMPILATION_RESULT: CompilationResult = crate::plugins::compile_wasm(WASM_PLUGIN_BYTES, TestEnvironment::new()).unwrap();
=======
static COMPILATION_RESULT: Lazy<CompilationResult> = Lazy::new(|| crate::plugins::compile_wasm(WASM_PLUGIN_BYTES).unwrap());
pub static PROCESS_PLUGIN_ZIP_BYTES: Lazy<Vec<u8>> = Lazy::new(|| {
  let buf: Vec<u8> = Vec::new();
  let w = std::io::Cursor::new(buf);
  let mut zip = zip::ZipWriter::new(w);
  let options = zip::write::FileOptions::default().compression_method(zip::CompressionMethod::Stored);
  zip
    .start_file(
      if cfg!(target_os = "windows") {
        "test-process-plugin.exe"
      } else {
        "test-process-plugin"
      },
      options,
    )
    .unwrap();
  let file_bytes = std::fs::read(&*TEST_PROCESS_PLUGIN_PATH).unwrap();
  zip.write(&file_bytes).unwrap();
  zip.finish().unwrap().into_inner()
});

#[derive(Debug, Error)]
#[error("{inner:#}")]
pub struct TestAppError {
  asserted_exit_code: RefCell<bool>,
  inner: AppError,
>>>>>>> 558b20f1
}

impl TestAppError {
  #[track_caller]
  pub fn assert_exit_code(&self, exit_code: i32) {
    self.asserted_exit_code.replace(true);
    assert_eq!(self.inner.exit_code, exit_code);
  }
}

impl From<AppError> for TestAppError {
  fn from(inner: AppError) -> Self {
    Self {
      asserted_exit_code: Default::default(),
      inner,
    }
  }
}

impl From<anyhow::Error> for TestAppError {
  fn from(inner: anyhow::Error) -> Self {
    Self {
      asserted_exit_code: Default::default(),
      inner: inner.into(),
    }
  }
}

impl Drop for TestAppError {
  fn drop(&mut self) {
    if std::thread::panicking() || self.inner.exit_code <= 1 {
      return;
    }
    if !self.asserted_exit_code.borrow().clone() {
      panic!("Exit code must be asserted. Was: {}", self.inner.exit_code);
    }
  }
}

pub fn run_test_cli(args: Vec<&str>, environment: &TestEnvironment) -> Result<(), TestAppError> {
  run_test_cli_with_stdin(args, environment, TestStdInReader::default())
}

pub fn run_test_cli_with_stdin(args: Vec<&str>, environment: &TestEnvironment, stdin_reader: TestStdInReader) -> Result<(), TestAppError> {
  let mut args: Vec<String> = args.into_iter().map(String::from).collect();
  args.insert(0, String::from(""));
  environment.set_wasm_compile_result(COMPILATION_RESULT.clone());
  let plugin_cache = Arc::new(PluginCache::new(environment.clone()));
  let plugin_pools = Arc::new(PluginsCollection::new(environment.clone()));
  let plugin_resolver = PluginResolver::new(environment.clone(), plugin_cache, plugin_pools.clone());
  let args = parse_args(args, stdin_reader).map_err(|err| Into::<AppError>::into(err))?;
  environment.set_stdout_machine_readable(args.is_stdout_machine_readable());
  environment.set_verbose(args.verbose);

  environment.run_in_runtime({
    let environment = environment.clone();
    async move {
      let result = run_cli(&args, &environment, &plugin_resolver, plugin_pools.clone()).await;
      plugin_pools.drop_and_shutdown_initialized().await;
      Ok(result?)
    }
  })
}

pub fn get_test_process_plugin_zip_checksum() -> String {
  crate::utils::get_sha256_checksum(&PROCESS_PLUGIN_ZIP_BYTES)
}

pub fn get_test_wasm_plugin_checksum() -> String {
  crate::utils::get_sha256_checksum(WASM_PLUGIN_BYTES)
}

pub fn get_test_process_plugin_checksum() -> String {
  let zip_checksum = get_test_process_plugin_zip_checksum();
  let ps_file_bytes = get_test_process_plugin_file_text(&zip_checksum).into_bytes();
  crate::utils::get_sha256_checksum(&ps_file_bytes)
}

pub fn get_test_process_plugin_file_text(zip_checksum: &str) -> String {
  format!(
    r#"{{
"schemaVersion": 2,
"name": "test-process-plugin",
"version": "0.1.0",
"windows-x86_64": {{
    "reference": "https://github.com/dprint/test-process-plugin/releases/0.1.0/test-process-plugin.zip",
    "checksum": "{0}"
}},
"linux-aarch64": {{
    "reference": "https://github.com/dprint/test-process-plugin/releases/0.1.0/test-process-plugin.zip",
    "checksum": "{0}"
}},
"linux-x86_64": {{
    "reference": "https://github.com/dprint/test-process-plugin/releases/0.1.0/test-process-plugin.zip",
    "checksum": "{0}"
}},
"darwin-x86_64": {{
    "reference": "https://github.com/dprint/test-process-plugin/releases/0.1.0/test-process-plugin.zip",
    "checksum": "{0}"
}},
"darwin-aarch64": {{
    "reference": "https://github.com/dprint/test-process-plugin/releases/0.1.0/test-process-plugin.zip",
    "checksum": "{0}"
}}
}}"#,
    zip_checksum
  )
}

pub fn get_singular_formatted_text() -> String {
  format!("Formatted {} file.", "1".bold().to_string())
}

pub fn get_plural_formatted_text(count: usize) -> String {
  format!("Formatted {} files.", count.to_string().bold().to_string())
}

pub fn get_singular_check_text() -> String {
  format!("Found {} not formatted file.", "1".bold().to_string())
}

pub fn get_plural_check_text(count: usize) -> String {
  format!("Found {} not formatted files.", count.to_string().bold().to_string())
}

pub fn get_expected_help_text() -> &'static str {
  concat!(
    "dprint ",
    env!("CARGO_PKG_VERSION"),
    r#"
Copyright 2020-2023 by David Sherret

Auto-formats source code based on the specified plugins.

USAGE:
    dprint <SUBCOMMAND> [OPTIONS] [--] [file patterns]...

SUBCOMMANDS:
  init                    Initializes a configuration file in the current directory.
  fmt                     Formats the source files and writes the result to the file system.
  check                   Checks for any files that haven't been formatted.
  config                  Functionality related to the configuration file.
  output-file-paths       Prints the resolved file paths for the plugins based on the args and configuration.
  output-resolved-config  Prints the resolved configuration for the plugins based on the args and configuration.
  output-format-times     Prints the amount of time it takes to format each file. Use this for debugging.
  clear-cache             Deletes the plugin cache directory.
  upgrade                 Upgrades the dprint executable.
  license                 Outputs the software license.

More details at `dprint help <SUBCOMMAND>`

OPTIONS:
  -c, --config <config>          Path or url to JSON configuration file. Defaults to dprint.json(c) or .dprint.json(c) in current or ancestor directory when not provided.
      --plugins <urls/files>...  List of urls or file paths of plugins to use. This overrides what is specified in the config file.
      --verbose                  Prints additional diagnostic information.

ENVIRONMENT VARIABLES:
  DPRINT_CACHE_DIR    Directory to store the dprint cache. Note that this
                      directory may be periodically deleted by the CLI.
  DPRINT_MAX_THREADS  Limit the number of threads dprint uses for
                      formatting (ex. DPRINT_MAX_THREADS=4).
  HTTPS_PROXY         Proxy to use when downloading plugins or configuration
                      files (set HTTP_PROXY for HTTP).

GETTING STARTED:
  1. Navigate to the root directory of a code repository.
  2. Run `dprint init` to create a dprint.json file in that directory.
  3. Modify configuration file if necessary.
  4. Run `dprint fmt` or `dprint check`.

EXAMPLES:
  Write formatted files to file system:

    dprint fmt

  Check for files that haven't been formatted:

    dprint check

  Specify path to config file other than the default:

    dprint fmt --config path/to/config/dprint.json

  Search for files using the specified file patterns:

    dprint fmt "**/*.{ts,tsx,js,jsx,json}"
"#
  )
}<|MERGE_RESOLUTION|>--- conflicted
+++ resolved
@@ -36,11 +36,7 @@
 // Regenerate this by running `./rebuild.sh` in /crates/test-plugin
 pub static WASM_PLUGIN_BYTES: &'static [u8] = include_bytes!("../../test-plugin/test_plugin.wasm");
 // cache these so it only has to be done once across all tests
-<<<<<<< HEAD
-lazy_static! {
-  static ref COMPILATION_RESULT: CompilationResult = crate::plugins::compile_wasm(WASM_PLUGIN_BYTES, TestEnvironment::new()).unwrap();
-=======
-static COMPILATION_RESULT: Lazy<CompilationResult> = Lazy::new(|| crate::plugins::compile_wasm(WASM_PLUGIN_BYTES).unwrap());
+static COMPILATION_RESULT: Lazy<CompilationResult> = Lazy::new(|| crate::plugins::compile_wasm(WASM_PLUGIN_BYTES, TestEnvironment::new()).unwrap());
 pub static PROCESS_PLUGIN_ZIP_BYTES: Lazy<Vec<u8>> = Lazy::new(|| {
   let buf: Vec<u8> = Vec::new();
   let w = std::io::Cursor::new(buf);
@@ -66,7 +62,6 @@
 pub struct TestAppError {
   asserted_exit_code: RefCell<bool>,
   inner: AppError,
->>>>>>> 558b20f1
 }
 
 impl TestAppError {
