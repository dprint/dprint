--- conflicted
+++ resolved
@@ -80,13 +80,8 @@
   }
 
   environment.log_machine_readable(&serde_json::to_string(&EditorInfo {
-<<<<<<< HEAD
     schema_version: 5,
-    cli_version: env!("CARGO_PKG_VERSION").to_string(),
-=======
-    schema_version: 4,
     cli_version: environment.cli_version(),
->>>>>>> ae22ee59
     config_schema_url: "https://dprint.dev/schemas/v0.json".to_string(),
     plugins,
   })?);
@@ -341,13 +336,8 @@
       })
       .build(); // build only, don't initialize
     run_test_cli(vec!["editor-info"], &environment).unwrap();
-<<<<<<< HEAD
     let mut final_output = r#"{"schemaVersion":5,"cliVersion":""#.to_string();
-    final_output.push_str(&env!("CARGO_PKG_VERSION").to_string());
-=======
-    let mut final_output = r#"{"schemaVersion":4,"cliVersion":""#.to_string();
     final_output.push_str(&environment.cli_version());
->>>>>>> ae22ee59
     final_output.push_str(r#"","configSchemaUrl":"https://dprint.dev/schemas/v0.json","plugins":["#);
     final_output
       .push_str(r#"{"name":"test-plugin","version":"0.1.0","configKey":"test-plugin","fileExtensions":["txt"],"fileNames":[],"configSchemaUrl":"https://plugins.dprint.dev/test/schema.json","helpUrl":"https://dprint.dev/plugins/test"},"#);
