--- conflicted
+++ resolved
@@ -81,7 +81,13 @@
 
   fn format(&self, request: FormatRequest<Self::Configuration>, host: Arc<dyn Host>) -> BoxFuture<FormatResult> {
     Box::pin(async move {
-<<<<<<< HEAD
+      let (had_suffix, file_text) = if let Some(text) = request.file_text.strip_suffix(&format!("_{}", request.config.ending)) {
+        (true, text.to_string())
+      } else {
+        (false, request.file_text.to_string())
+      };
+
+      let inner_format_text = if file_text.starts_with("wait_cancellation") {
       if let Some(range) = &request.range {
         let text = format!(
           "{}_{}_{}",
@@ -91,15 +97,6 @@
         );
         Ok(Some(text))
       } else if request.file_text.starts_with("wait_cancellation") {
-=======
-      let (had_suffix, file_text) = if let Some(text) = request.file_text.strip_suffix(&format!("_{}", request.config.ending)) {
-        (true, text.to_string())
-      } else {
-        (false, request.file_text.to_string())
-      };
-
-      let inner_format_text = if file_text.starts_with("wait_cancellation") {
->>>>>>> f370ad2d
         request.token.wait_cancellation().await;
         return Ok(None);
       } else if let Some(new_text) = file_text.strip_prefix("plugin: ") {
