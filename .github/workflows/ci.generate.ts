import * as yaml from "https://deno.land/std@0.170.0/encoding/yaml.ts";
import $ from "https://deno.land/x/dax@0.33.0/mod.ts";

enum OperatingSystem {
  Mac = "macOS-latest",
  MacX86 = "macos-13",
  Windows = "windows-latest",
  Linux = "ubuntu-20.04",
}

interface ProfileData {
  os: OperatingSystem;
  target: string;
  runTests?: boolean;
  /** Build using cross. */
  cross?: boolean;
}

const profileDataItems: ProfileData[] = [{
  os: OperatingSystem.MacX86,
  target: "x86_64-apple-darwin",
  runTests: true,
}, {
  os: OperatingSystem.Mac,
  target: "aarch64-apple-darwin",
  runTests: true,
}, {
  os: OperatingSystem.Windows,
  target: "x86_64-pc-windows-msvc",
  runTests: true,
}, {
  os: OperatingSystem.Linux,
  target: "x86_64-unknown-linux-gnu",
  runTests: true,
}, {
  os: OperatingSystem.Linux,
  target: "x86_64-unknown-linux-musl",
}, {
  os: OperatingSystem.Linux,
  target: "aarch64-unknown-linux-gnu",
}, {
  os: OperatingSystem.Linux,
  target: "aarch64-unknown-linux-musl",
  cross: true,
}, {
  os: OperatingSystem.Linux,
<<<<<<< HEAD
  target: "riscv64-unknown-linux-gnu",
  cross: true,
}, {
  os: OperatingSystem.Linux,
  target: "riscv64-unknown-linux-musl",
=======
  target: "riscv64gc-unknown-linux-gnu",
>>>>>>> ec42ac07
  cross: true,
}];
const profiles = profileDataItems.map(profile => {
  return {
    ...profile,
    zipChecksumEnvVarName: `ZIP_CHECKSUM_${profile.target.toUpperCase().replaceAll("-", "_")}`,
    get installerChecksumEnvVarName() {
      if (profile.target !== "x86_64-pc-windows-msvc") {
        throw new Error("Check for windows x86_64 before accessing.");
      }
      return `INSTALLER_CHECKSUM_${profile.target.toUpperCase().replaceAll("-", "_")}`;
    },
    artifactsName: `${profile.target}-artifacts`,
    zipFileName: `dprint-${profile.target}.zip`,
    get installerFileName() {
      if (profile.target !== "x86_64-pc-windows-msvc") {
        throw new Error("Check for windows x86_64 before accessing.");
      }
      return `dprint-${profile.target}-installer.exe`;
    },
  };
});

const ci = {
  name: "CI",
  on: {
    pull_request: { branches: ["main"] },
    push: { branches: ["main"], tags: ["*"] },
  },
  concurrency: {
    // https://stackoverflow.com/a/72408109/188246
    group: "${{ github.workflow }}-${{ github.head_ref || github.run_id }}",
    "cancel-in-progress": true,
  },
  jobs: {
    build: {
      name: "${{ matrix.config.target }}",
      "runs-on": "${{ matrix.config.os }}",
      strategy: {
        matrix: {
          config: profiles.map(profile => ({
            os: profile.os,
            run_tests: (profile.runTests ?? false).toString(),
            target: profile.target,
            cross: (profile.cross ?? false).toString(),
          })),
        },
      },
      env: {
        // disabled to reduce ./target size and generally it's slower enabled
        CARGO_INCREMENTAL: 0,
        RUST_BACKTRACE: "full",
      },
      outputs: Object.fromEntries(
        profiles.map(profile => {
          const entries: string[][] = [];
          entries.push([
            profile.zipChecksumEnvVarName,
            "${{steps.pre_release_" + profile.target.replaceAll("-", "_") + ".outputs.ZIP_CHECKSUM}}",
          ]);
          if (profile.target === "x86_64-pc-windows-msvc") {
            entries.push([
              profile.installerChecksumEnvVarName,
              "${{steps.pre_release_" + profile.target.replaceAll("-", "_") + ".outputs.INSTALLER_CHECKSUM}}",
            ]);
          }
          return entries;
        }).flat(),
      ),
      steps: [
        { name: "Checkout", uses: "actions/checkout@v4" },
        { uses: "dsherret/rust-toolchain-file@v1" },
        {
          uses: "Swatinem/rust-cache@v2",
          with: {
            key: "${{ matrix.config.target }}",
          },
        },
        { uses: "denoland/setup-deno@v2" },
        {
          name: "Verify wasmer-compiler version",
          if: "matrix.config.target == 'x86_64-unknown-linux-gnu'",
          run: "deno run --allow-env --allow-read --allow-net=deno.land .github/workflows/scripts/verify_wasmer_compiler_version.ts",
        },
        {
          name: "Setup (Linux x86_64-musl)",
          if: "matrix.config.target == 'x86_64-unknown-linux-musl'",
          run: [
            "sudo apt update",
            "sudo apt install musl musl-dev musl-tools",
            "rustup target add x86_64-unknown-linux-musl",
          ].join("\n"),
        },
        {
          name: "Setup (Linux aarch64)",
          if: "matrix.config.target == 'aarch64-unknown-linux-gnu'",
          run: [
            "sudo apt update",
            "sudo apt install gcc-aarch64-linux-gnu",
            "rustup target add aarch64-unknown-linux-gnu",
          ].join("\n"),
        },
        {
          name: "Setup cross",
          if: "matrix.config.cross == 'true'",
          run: [
            "cargo install cross --git https://github.com/cross-rs/cross --rev 88f49ff79e777bef6d3564531636ee4d3cc2f8d2",
          ].join("\n"),
        },
        {
          name: "Build test plugins (Debug)",
          if: "matrix.config.run_tests == 'true' && !startsWith(github.ref, 'refs/tags/')",
          run: "cargo build -p test-process-plugin --locked --target ${{matrix.config.target}}",
        },
        {
          name: "Build test plugins (Release)",
          if: "matrix.config.run_tests == 'true' && startsWith(github.ref, 'refs/tags/')",
          run: "cargo build -p test-process-plugin --locked --target ${{matrix.config.target}} --release",
        },
        {
          name: "Clippy",
          if: "matrix.config.target == 'x86_64-unknown-linux-gnu' && !startsWith(github.ref, 'refs/tags/')",
          run: "cargo clippy",
        },
        {
          name: "Build (Debug)",
          if: "matrix.config.cross != 'true' && !startsWith(github.ref, 'refs/tags/')",
          env: {
            "CARGO_TARGET_AARCH64_UNKNOWN_LINUX_GNU_LINKER": "aarch64-linux-gnu-gcc",
          },
          run: [
            "cargo build -p dprint --locked --target ${{matrix.config.target}}",
          ].join("\n"),
        },
        {
          name: "Build (Release)",
          if: "matrix.config.cross != 'true' && startsWith(github.ref, 'refs/tags/')",
          env: {
            "CARGO_TARGET_AARCH64_UNKNOWN_LINUX_GNU_LINKER": "aarch64-linux-gnu-gcc",
          },
          run: [
            "cargo build -p dprint --locked --target ${{matrix.config.target}} --release",
          ].join("\n"),
        },
        {
          name: "Build cross (Debug)",
          if: "matrix.config.cross == 'true' && !startsWith(github.ref, 'refs/tags/')",
          run: [
            "cross build -p dprint --locked --target ${{matrix.config.target}}",
          ].join("\n"),
        },
        {
          name: "Build cross (Release)",
          if: "matrix.config.cross == 'true' && startsWith(github.ref, 'refs/tags/')",
          run: [
            "cross build -p dprint --locked --target ${{matrix.config.target}} --release",
          ].join("\n"),
        },
        {
          name: "Test (Debug)",
          if: "matrix.config.run_tests == 'true' && !startsWith(github.ref, 'refs/tags/')",
          run: "cargo test --locked --target ${{matrix.config.target}} --all-features",
        },
        {
          name: "Test (Release)",
          if: "matrix.config.run_tests == 'true' && startsWith(github.ref, 'refs/tags/')",
          run: "cargo test --locked --target ${{matrix.config.target}} --all-features --release",
        },
        {
          name: "Test integration",
          if: "matrix.config.target == 'x86_64-unknown-linux-gnu' && !startsWith(github.ref, 'refs/tags/')",
          run: "cargo run -p dprint --locked --target ${{matrix.config.target}} -- check",
        },
        {
          name: "Create installer (Windows x86_64)",
          uses: "joncloud/makensis-action@v2.0",
          if: "matrix.config.target == 'x86_64-pc-windows-msvc' && startsWith(github.ref, 'refs/tags/')",
          with: { "script-file": "${{ github.workspace }}/deployment/installer/dprint-installer.nsi" },
        },
        // zip files
        ...profiles.map(profile => {
          function getRunSteps() {
            switch (profile.os) {
              case OperatingSystem.Mac:
              case OperatingSystem.MacX86:
                return [
                  `cd target/${profile.target}/release`,
                  `zip -r ${profile.zipFileName} dprint`,
                  `echo \"::set-output name=ZIP_CHECKSUM::$(shasum -a 256 ${profile.zipFileName} | awk '{print $1}')\"`,
                ];
              case OperatingSystem.Linux:
                return [
                  `cd target/${profile.target}/release`,
                  `zip -r ${profile.zipFileName} dprint`,
                  `echo \"::set-output name=ZIP_CHECKSUM::$(shasum -a 256 ${profile.zipFileName} | awk '{print $1}')\"`,
                ];
              case OperatingSystem.Windows:
                const installerSteps = profile.target === "x86_64-pc-windows-msvc"
                  ? [
                    `mv deployment/installer/${profile.installerFileName} target/${profile.target}/release/${profile.installerFileName}`,
                    `echo "::set-output name=INSTALLER_CHECKSUM::$(shasum -a 256 target/${profile.target}/release/${profile.installerFileName} | awk '{print $1}')"`,
                  ]
                  : [];
                return [
                  `Compress-Archive -CompressionLevel Optimal -Force -Path target/${profile.target}/release/dprint.exe -DestinationPath target/${profile.target}/release/${profile.zipFileName}`,
                  `echo "::set-output name=ZIP_CHECKSUM::$(shasum -a 256 target/${profile.target}/release/${profile.zipFileName} | awk '{print $1}')"`,
                  ...installerSteps,
                ];
              default: {
                const _assertNever: never = profile.os;
                throw new Error(`Unhandled OS: ${profile.os}`);
              }
            }
          }
          return {
            name: `Pre-release (${profile.target})`,
            id: `pre_release_${profile.target.replaceAll("-", "_")}`,
            if: `matrix.config.target == '${profile.target}' && startsWith(github.ref, 'refs/tags/')`,
            run: getRunSteps().join("\n"),
          };
        }),
        // upload artifacts
        ...profiles.map(profile => {
          function getArtifactPaths() {
            const paths = [
              `target/${profile.target}/release/${profile.zipFileName}`,
            ];
            if (profile.target === "x86_64-pc-windows-msvc") {
              paths.push(
                `target/${profile.target}/release/${profile.installerFileName}`,
              );
            }
            return paths;
          }

          return {
            name: `Upload artifacts (${profile.target})`,
            if: `matrix.config.target == '${profile.target}' && startsWith(github.ref, 'refs/tags/')`,
            uses: "actions/upload-artifact@v4",
            with: {
              name: profile.artifactsName,
              path: getArtifactPaths().join("\n"),
            },
          };
        }),
        {
          name: "Test shell installer",
          if: "matrix.config.run_tests == 'true' && !startsWith(github.ref, 'refs/tags/')",
          run: [
            "cd website/src/assets",
            "chmod +x install.sh",
            "./install.sh",
          ].join("\n"),
        },
        {
          name: "Test powershell installer (Windows)",
          if: "matrix.config.run_tests == 'true' && !startsWith(github.ref, 'refs/tags/') && matrix.config.target == 'x86_64-pc-windows-msvc'",
          shell: "pwsh",
          run: ["cd website/src/assets", "./install.ps1"].join("\n"),
        },
        // temporarily disable until release
        // {
        //   name: "Test npm",
        //   if: "matrix.config.run_tests == 'true' && !startsWith(github.ref, 'refs/tags/')",
        //   run: [
        //     "cd deployment/npm",
        //     "deno run -A build.ts 0.45.1",
        //   ].join("\n"),
        // },
      ],
    },
    draft_release: {
      name: "draft_release",
      if: "startsWith(github.ref, 'refs/tags/')",
      needs: "build",
      "runs-on": "ubuntu-latest",
      steps: [
        {
          name: "Download artifacts",
          uses: "actions/download-artifact@v4",
        },
        {
          name: "Output checksums",
          run: profiles.map(profile => {
            const output = [
              `echo "${profile.zipFileName}: \${{needs.build.outputs.${profile.zipChecksumEnvVarName}}}"`,
            ];
            if (profile.target === "x86_64-pc-windows-msvc") {
              output.push(`echo "${profile.installerFileName}: \${{needs.build.outputs.${profile.installerChecksumEnvVarName}}}"`);
            }
            return output;
          }).flat().join("\n"),
        },
        {
          name: "Create SHASUMS256.txt file",
          run: profiles.map((profile, i) => {
            const op = i === 0 ? ">" : ">>";
            const output = [
              `echo "\${{needs.build.outputs.${profile.zipChecksumEnvVarName}}} ${profile.zipFileName}" ${op} SHASUMS256.txt`,
            ];
            if (profile.target === "x86_64-pc-windows-msvc") {
              output.push(`echo "\${{needs.build.outputs.${profile.installerChecksumEnvVarName}}} ${profile.installerFileName}" >> SHASUMS256.txt`);
            }
            return output;
          }).flat().join("\n"),
        },
        {
          name: "Draft release",
          uses: "softprops/action-gh-release@v2",
          env: {
            GITHUB_TOKEN: "${{ secrets.GITHUB_TOKEN }}",
          },
          with: {
            files: [
              ...profiles.map(profile => {
                const output = [
                  `${profile.artifactsName}/${profile.zipFileName}`,
                ];
                if (profile.target === "x86_64-pc-windows-msvc") {
                  output.push(
                    `${profile.artifactsName}/${profile.installerFileName}`,
                  );
                }
                return output;
              }).flat(),
              "SHASUMS256.txt",
            ].join("\n"),
            body: `## Changes

* TODO

## Install

Run \`dprint upgrade\` or see https://dprint.dev/install/

## Checksums

|Artifact|SHA-256 Checksum|
|:--|:--|
${
              profiles.map(profile => {
                const output = [
                  [`${profile.zipFileName}`, profile.zipChecksumEnvVarName],
                ];
                if (profile.target === "x86_64-pc-windows-msvc") {
                  output.push(
                    [`${profile.installerFileName}`, profile.installerChecksumEnvVarName],
                  );
                }
                return output.map(([name, envVar]) => `|${name}|\${{needs.build.outputs.${envVar}}}|`);
              }).flat().join("\n")
            }
`,
            draft: true,
          },
        },
      ],
    },
  },
};

let finalText = `# GENERATED BY ./ci.generate.ts -- DO NOT DIRECTLY EDIT\n\n`;
finalText += yaml.stringify(ci, {
  noRefs: true,
  lineWidth: 10_000,
  noCompatMode: true,
});

Deno.writeTextFileSync(new URL("./ci.yml", import.meta.url), finalText);

await $`dprint fmt --log-level=warn "**/*.yml"`;<|MERGE_RESOLUTION|>--- conflicted
+++ resolved
@@ -44,15 +44,7 @@
   cross: true,
 }, {
   os: OperatingSystem.Linux,
-<<<<<<< HEAD
-  target: "riscv64-unknown-linux-gnu",
-  cross: true,
-}, {
-  os: OperatingSystem.Linux,
-  target: "riscv64-unknown-linux-musl",
-=======
   target: "riscv64gc-unknown-linux-gnu",
->>>>>>> ec42ac07
   cross: true,
 }];
 const profiles = profileDataItems.map(profile => {
